{
  "package": {
    "productName": "Spyglass",
<<<<<<< HEAD
    "version": "22.5.15"
=======
    "version": "22.5.26"
>>>>>>> b79aa774
  },
  "build": {
    "distDir": "../client/dist",
    "devPath": "http://localhost:8080",
    "beforeDevCommand": "cd client && trunk serve",
    "beforeBuildCommand": "cd client && trunk build",
    "withGlobalTauri": true
  },
  "tauri": {
    "bundle": {
      "active": true,
      "targets": "all",
      "identifier": "com.athlabs.spyglass",
      "icon": [
        "icons/32x32.png",
        "icons/128x128.png",
        "icons/128x128@2x.png",
        "icons/icon.icns",
        "icons/icon.ico"
      ],
      "resources": [],
      "externalBin": ["binaries/spyglass-server"],
      "copyright": "(C) 2022 Andrew Huynh",
      "category": "DeveloperTool",
      "shortDescription": "",
      "longDescription": "",
      "deb": {
        "depends": []
      },
      "macOS": {
        "frameworks": [],
        "minimumSystemVersion": "",
        "exceptionDomain": "",
        "signingIdentity": null,
        "entitlements": null
      },
      "windows": {
        "certificateThumbprint": null,
        "digestAlgorithm": "sha256",
        "timestampUrl": ""
      }
    },
    "updater": {
      "active": false
    },
    "allowlist": {
      "all": true
    },
    "windows": [{
      "title": "spyglass",
      "decorations": false,
      "center": true,
      "width": 640,
      "height": 92
    }],
    "security": {
      "csp": "default-src blob: data: filesystem: ws: wss: http: https: tauri: 'unsafe-eval' 'unsafe-inline' 'self'; script-src 'unsafe-eval'"
    },
    "systemTray": {
      "iconPath": "icons/icon.png",
      "iconAsTemplate": true
    }
  }
}<|MERGE_RESOLUTION|>--- conflicted
+++ resolved
@@ -1,11 +1,7 @@
 {
   "package": {
     "productName": "Spyglass",
-<<<<<<< HEAD
-    "version": "22.5.15"
-=======
     "version": "22.5.26"
->>>>>>> b79aa774
   },
   "build": {
     "distDir": "../client/dist",
