use std::collections::HashMap;
use std::fs;
use std::path::PathBuf;

use directories::ProjectDirs;
use serde::{Deserialize, Serialize};

pub const MAX_TOTAL_INFLIGHT: u32 = 100;
pub const MAX_DOMAIN_INFLIGHT: u32 = 100;

#[derive(Clone, Debug)]
pub struct Config {
    pub user_settings: UserSettings,
    pub lenses: HashMap<String, Lens>,
}

impl Default for Config {
    fn default() -> Self {
        Self::new()
    }
}

/// Different rules that filter out the URLs that would be crawled for a lens
#[derive(Clone, Debug, Deserialize, Serialize)]
pub enum LensRule {
    /// Robots.txt regex to skip certain URLs
    /// Skips are applied when bootstrapping & crawling
    SkipURL(String),
}

/// Contexts are a set of domains/URLs/etc. that restricts a search space to
/// improve results.
#[derive(Clone, Debug, Default, Deserialize, Serialize)]
pub struct Lens {
    #[serde(default = "Lens::default_author")]
    pub author: String,
    pub name: String,
    pub description: Option<String>,
    pub domains: Vec<String>,
    pub urls: Vec<String>,
    pub version: String,
    #[serde(default = "Lens::default_is_enabled")]
    pub is_enabled: bool,
    #[serde(default)]
    pub rules: Vec<LensRule>,
}

impl Lens {
    fn default_author() -> String {
        "Unknown".to_string()
    }

    fn default_is_enabled() -> bool {
        false
    }
}

#[derive(Clone, Debug, Deserialize, Serialize)]
pub enum Limit {
    Infinite,
    Finite(u32),
}

impl Default for Limit {
    fn default() -> Self {
        Self::Finite(100)
    }
}

impl Limit {
    pub fn value(&self) -> u32 {
        match self {
            Limit::Infinite => u32::MAX,
            Limit::Finite(val) => *val,
        }
    }
}

#[derive(Clone, Debug, Deserialize, Serialize)]
pub struct UserSettings {
    /// Number of pages allowed per domain. Sub-domains are treated as
    /// separate domains.
    pub domain_crawl_limit: Limit,
    /// Total number of in-flight crawls allowed for the entire app.
    pub inflight_crawl_limit: Limit,
    /// Number of in-flight crawls allowed per domain.
    pub inflight_domain_limit: Limit,
    /// Should we run the setup wizard?
    pub run_wizard: bool,
    /// Domains explicitly allowed, regardless of what's in the blocklist.
    pub allow_list: Vec<String>,
    /// Domains explicitly blocked from crawling.
    pub block_list: Vec<String>,
    /// Search bar activation hot key
    #[serde(default = "UserSettings::default_shortcut")]
    /// Directory for metadata & index
    pub shortcut: String,
    #[serde(default = "UserSettings::default_data_dir")]
    pub data_directory: PathBuf,
    /// Should we crawl links that don't match our lens rules?
    #[serde(default)]
    pub crawl_external_links: bool,
}

impl UserSettings {
    fn default_data_dir() -> PathBuf {
        Config::default_data_dir()
    }

    fn default_shortcut() -> String {
        "CmdOrCtrl+Shift+/".to_string()
    }

    pub fn constraint_limits(&mut self) {
        // Make sure crawler limits are reasonable
        match self.inflight_crawl_limit {
            Limit::Infinite => self.inflight_crawl_limit = Limit::Finite(MAX_TOTAL_INFLIGHT),
            Limit::Finite(limit) => {
                self.inflight_crawl_limit = Limit::Finite(limit.min(MAX_TOTAL_INFLIGHT))
            }
        }

        match self.inflight_domain_limit {
            Limit::Infinite => self.inflight_domain_limit = Limit::Finite(MAX_DOMAIN_INFLIGHT),
            Limit::Finite(limit) => {
                self.inflight_domain_limit = Limit::Finite(limit.min(MAX_DOMAIN_INFLIGHT))
            }
        }
    }
}

impl Default for UserSettings {
    fn default() -> Self {
        UserSettings {
            domain_crawl_limit: Limit::Finite(10000),
            // 10 total crawlers at a time
            inflight_crawl_limit: Limit::Finite(10),
            // Limit to 2 crawlers for a domain
            inflight_domain_limit: Limit::Finite(2),
            // Not used at the moment
            run_wizard: false,
            allow_list: Vec::new(),
            block_list: vec!["web.archive.org".to_string()],
            // Activation shortcut
            shortcut: UserSettings::default_shortcut(),
            // Where to store the metadata & index
            data_directory: UserSettings::default_data_dir(),
            crawl_external_links: false,
        }
    }
}

impl Config {
    fn load_user_settings() -> anyhow::Result<UserSettings> {
        let prefs_path = Self::prefs_file();

        match prefs_path.exists() {
            true => {
                let mut settings: UserSettings =
                    ron::from_str(&fs::read_to_string(prefs_path).unwrap())?;
                settings.constraint_limits();
                Ok(settings)
            }
            _ => {
                let settings = UserSettings::default();
                // Write out default settings
                fs::write(
                    prefs_path,
                    ron::ser::to_string_pretty(&settings, Default::default()).unwrap(),
                )
                .expect("Unable to save user preferences file.");

                Ok(settings)
            }
        }
    }

<<<<<<< HEAD
    fn load_lenses(&mut self) -> anyhow::Result<()> {
        let lense_dir = self.lenses_dir();
        for entry in (fs::read_dir(lense_dir)?).flatten() {
            let path = entry.path();
            if path.is_file() && path.extension().unwrap_or_default() == "ron" {
                if let Ok(file_contents) = fs::read_to_string(path) {
                    match ron::from_str::<Lens>(&file_contents) {
                        Err(err) => log::error!("Unable to load lens {:?}: {}", entry.path(), err),
                        Ok(lens) => {
                            log::info!("Loaded lens {}", lens.name);
                            self.lenses.insert(lens.name.clone(), lens);
                        }
                    }
                }
            }
        }

        if self.lenses.is_empty() {
            // Create a default lens as an example.
            let lens = Lens {
                author: "Spyglass".to_string(),
                version: "1".to_string(),
                name: "wiki".to_string(),
                description: Some(
                    "Search through official user-supported wikis for knowledge, games, and more."
                        .to_string(),
                ),
                domains: vec!["blog.rust-lang.org".into(), "wiki.factorio.com".into()],
                urls: vec![
                    "https://https://en.wikipedia.org/wiki/Portal:".into(),
                    "https://doc.rust-lang.org/book/".into(),
                    "https://oldschool.runescape.wiki/w/".into(),
                ],
            };

            fs::write(
                self.lenses_dir().join("wiki.ron"),
                ron::ser::to_string_pretty(&lens, Default::default()).unwrap(),
            )
            .expect("Unable to save default lens file.");
        }

        Ok(())
    }

=======
>>>>>>> b79aa774
    pub fn app_identifier() -> String {
        if cfg!(debug_assertions) {
            "spyglass-dev".to_string()
        } else {
            "spyglass".to_string()
        }
    }

    pub fn default_data_dir() -> PathBuf {
        let proj_dirs = ProjectDirs::from("com", "athlabs", &Config::app_identifier()).unwrap();
        proj_dirs.data_dir().to_path_buf()
    }

    pub fn data_dir(&self) -> PathBuf {
        if self.user_settings.data_directory != Self::default_data_dir() {
            self.user_settings.data_directory.clone()
        } else {
            Self::default_data_dir()
        }
    }

    pub fn index_dir(&self) -> PathBuf {
        self.data_dir().join("index")
    }

    pub fn logs_dir(&self) -> PathBuf {
        self.data_dir().join("logs")
    }

    pub fn prefs_dir() -> PathBuf {
        let proj_dirs = ProjectDirs::from("com", "athlabs", &Config::app_identifier()).unwrap();
        log::info!("Using {:?}", proj_dirs.preference_dir().to_path_buf());
        proj_dirs.preference_dir().to_path_buf()
    }

    /// User preferences file
    pub fn prefs_file() -> PathBuf {
        Self::prefs_dir().join("settings.ron")
    }

    pub fn lenses_dir(&self) -> PathBuf {
        self.data_dir().join("lenses")
    }

    pub fn new() -> Self {
        let prefs_dir = Config::prefs_dir();
        fs::create_dir_all(&prefs_dir).expect("Unable to create config folder");

        // Gracefully handle issues loading user settings/lenses
        let user_settings = Self::load_user_settings().unwrap_or_else(|err| {
            log::warn!("Invalid user settings file! Reason: {}", err);
            Default::default()
        });

<<<<<<< HEAD
        let mut config = Config {
            lenses: HashMap::new(),
            user_settings,
        };

        let data_dir = config.data_dir();
        fs::create_dir_all(&data_dir).expect("Unable to create data folder");

        let index_dir = config.index_dir();
        fs::create_dir_all(&index_dir).expect("Unable to create index folder");

        let logs_dir = config.logs_dir();
        fs::create_dir_all(&logs_dir).expect("Unable to create logs folder");

        let lenses_dir = config.lenses_dir();
        fs::create_dir_all(&lenses_dir).expect("Unable to create `lenses` folder");

        config.load_lenses().unwrap_or_else(|err| {
            log::warn!("Unable to load lenses! Reason: {}", err);
            Default::default()
        });

        config
    }
}

#[cfg(test)]
mod test {
    use crate::config::Config;
    use std::collections::HashMap;

    #[test]
    #[ignore]
    pub fn test_load_lenses() {
        let mut config = Config {
            lenses: HashMap::new(),
            user_settings: Default::default(),
        };
        let res = config.load_lenses();
        assert!(!res.is_err());
=======
        let config = Config {
            lenses: HashMap::new(),
            user_settings,
        };

        let data_dir = config.data_dir();
        fs::create_dir_all(&data_dir).expect("Unable to create data folder");

        let index_dir = config.index_dir();
        fs::create_dir_all(&index_dir).expect("Unable to create index folder");

        let logs_dir = config.logs_dir();
        fs::create_dir_all(&logs_dir).expect("Unable to create logs folder");

        let lenses_dir = config.lenses_dir();
        fs::create_dir_all(&lenses_dir).expect("Unable to create `lenses` folder");

        config
>>>>>>> b79aa774
    }
}<|MERGE_RESOLUTION|>--- conflicted
+++ resolved
@@ -175,54 +175,6 @@
         }
     }
 
-<<<<<<< HEAD
-    fn load_lenses(&mut self) -> anyhow::Result<()> {
-        let lense_dir = self.lenses_dir();
-        for entry in (fs::read_dir(lense_dir)?).flatten() {
-            let path = entry.path();
-            if path.is_file() && path.extension().unwrap_or_default() == "ron" {
-                if let Ok(file_contents) = fs::read_to_string(path) {
-                    match ron::from_str::<Lens>(&file_contents) {
-                        Err(err) => log::error!("Unable to load lens {:?}: {}", entry.path(), err),
-                        Ok(lens) => {
-                            log::info!("Loaded lens {}", lens.name);
-                            self.lenses.insert(lens.name.clone(), lens);
-                        }
-                    }
-                }
-            }
-        }
-
-        if self.lenses.is_empty() {
-            // Create a default lens as an example.
-            let lens = Lens {
-                author: "Spyglass".to_string(),
-                version: "1".to_string(),
-                name: "wiki".to_string(),
-                description: Some(
-                    "Search through official user-supported wikis for knowledge, games, and more."
-                        .to_string(),
-                ),
-                domains: vec!["blog.rust-lang.org".into(), "wiki.factorio.com".into()],
-                urls: vec![
-                    "https://https://en.wikipedia.org/wiki/Portal:".into(),
-                    "https://doc.rust-lang.org/book/".into(),
-                    "https://oldschool.runescape.wiki/w/".into(),
-                ],
-            };
-
-            fs::write(
-                self.lenses_dir().join("wiki.ron"),
-                ron::ser::to_string_pretty(&lens, Default::default()).unwrap(),
-            )
-            .expect("Unable to save default lens file.");
-        }
-
-        Ok(())
-    }
-
-=======
->>>>>>> b79aa774
     pub fn app_identifier() -> String {
         if cfg!(debug_assertions) {
             "spyglass-dev".to_string()
@@ -277,48 +229,6 @@
             Default::default()
         });
 
-<<<<<<< HEAD
-        let mut config = Config {
-            lenses: HashMap::new(),
-            user_settings,
-        };
-
-        let data_dir = config.data_dir();
-        fs::create_dir_all(&data_dir).expect("Unable to create data folder");
-
-        let index_dir = config.index_dir();
-        fs::create_dir_all(&index_dir).expect("Unable to create index folder");
-
-        let logs_dir = config.logs_dir();
-        fs::create_dir_all(&logs_dir).expect("Unable to create logs folder");
-
-        let lenses_dir = config.lenses_dir();
-        fs::create_dir_all(&lenses_dir).expect("Unable to create `lenses` folder");
-
-        config.load_lenses().unwrap_or_else(|err| {
-            log::warn!("Unable to load lenses! Reason: {}", err);
-            Default::default()
-        });
-
-        config
-    }
-}
-
-#[cfg(test)]
-mod test {
-    use crate::config::Config;
-    use std::collections::HashMap;
-
-    #[test]
-    #[ignore]
-    pub fn test_load_lenses() {
-        let mut config = Config {
-            lenses: HashMap::new(),
-            user_settings: Default::default(),
-        };
-        let res = config.load_lenses();
-        assert!(!res.is_err());
-=======
         let config = Config {
             lenses: HashMap::new(),
             user_settings,
@@ -337,6 +247,5 @@
         fs::create_dir_all(&lenses_dir).expect("Unable to create `lenses` folder");
 
         config
->>>>>>> b79aa774
     }
 }